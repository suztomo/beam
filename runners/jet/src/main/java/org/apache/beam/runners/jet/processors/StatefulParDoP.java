--- conflicted
+++ resolved
@@ -94,10 +94,7 @@
     BoundedWindow window = ((StateNamespaces.WindowNamespace) namespace).getWindow();
     doFnRunner.onTimer(
         timer.getTimerId(),
-<<<<<<< HEAD
-=======
         timer.getTimerFamilyId(),
->>>>>>> 4fc924a8
         window,
         timer.getTimestamp(),
         timer.getOutputTimestamp(),

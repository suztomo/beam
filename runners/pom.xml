--- conflicted
+++ resolved
@@ -54,7 +54,6 @@
         </plugins>
       </build>
     </profile>
-<<<<<<< HEAD
     <profile>
       <id>java8</id>
       <activation>
@@ -64,48 +63,6 @@
         <module>gearpump</module>
       </modules>
     </profile>
-
-    <!-- A profile that adds an integration test phase if and only if
-         the runnableOnServicePipelineOptions maven property has been set.
-         It should be set to a valid PipelineOptions JSON string. -->
-    <profile>
-      <id>runnable-on-service-tests</id>
-      <activation>
-        <property><name>runnableOnServicePipelineOptions</name></property>
-      </activation>
-      <build>
-        <pluginManagement>
-          <plugins>
-            <plugin>
-              <groupId>org.apache.maven.plugins</groupId>
-              <artifactId>maven-surefire-plugin</artifactId>
-              <executions>
-                <execution>
-                  <id>runnable-on-service-tests</id>
-                  <phase>integration-test</phase>
-                  <goals>
-                    <goal>test</goal>
-                  </goals>
-                  <configuration>
-                    <groups>org.apache.beam.sdk.testing.RunnableOnService</groups>
-                    <parallel>all</parallel>
-                    <threadCount>4</threadCount>
-                    <dependenciesToScan>
-                      <dependency>org.apache.beam:beam-sdks-java-core</dependency>
-                    </dependenciesToScan>
-                    <systemPropertyVariables>
-                      <beamTestPipelineOptions>${runnableOnServicePipelineOptions}</beamTestPipelineOptions>
-                    </systemPropertyVariables>
-                  </configuration>
-                </execution>
-              </executions>
-            </plugin>
-          </plugins>
-        </pluginManagement>
-      </build>
-    </profile>
-=======
->>>>>>> 104f9823
   </profiles>
 
   <build>
